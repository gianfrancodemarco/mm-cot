--- conflicted
+++ resolved
@@ -1,5 +1,4 @@
 import os
-<<<<<<< HEAD
 import sys
 from transformers import AutoImageProcessor, DetrForObjectDetection
 from PIL import Image, UnidentifiedImageError
@@ -7,23 +6,13 @@
 import pandas as pd
 import torch
 import numpy as np
-=======
-from transformers import AutoImageProcessor, DetrModel
-from PIL import Image
-from src import constants
-import pandas as pd
-from src.data.data import unzip_folder
-#unzip_folder(folder_name=constants.FAKEDDIT_IMG_DATASET_PATH, destination_path=constants.FAKEDDIT_IMG_DATASET_PATH)
-import torch
->>>>>>> c3170f7b
 
 image_processor = AutoImageProcessor.from_pretrained("facebook/detr-resnet-101-dc5")
-model = DetrModel.from_pretrained("facebook/detr-resnet-101-dc5")
+model = DetrForObjectDetection.from_pretrained("facebook/detr-resnet-101-dc5")
 image_features = []
 
-<<<<<<< HEAD
 try:
-    image_features = np.load(constants.FAKEDDIT_VISION_FEATURES, allow_pickle=True).tolist()
+    image_features = np.load(constants.FAKEDDIT_VISION_FEATURES_PATH, allow_pickle=True).tolist()
 except FileNotFoundError:
     pass
 
@@ -36,34 +25,6 @@
 
         print(f"PROCESSING: {row['id']}")
         if row['image_url']:
-=======
-with torch.no_grad():
-
-    dataframe = pd.read_csv(constants.FAKEDDIT_DATASET_PATH)
-    images = []
-    for index, row in enumerate(dataframe.to_dict(orient="records")[:10]):
-        image_feature = {}      
-        image_feature["index"] = index
-
-        if row["image_url"]:
-            try:
-                image_path = os.path.join(constants.FAKEDDIT_IMG_DATASET_PATH, f"{row['id']}.jpg")
-                image = Image.open(image_path)
-                images.append(image)
-            except FileNotFoundError:
-                pass
-
-    inputs = image_processor(images=images, return_tensors="pt")
-    outputs = model(**inputs) 
-
-
-with torch.no_grad():
-    for index, row in enumerate(dataframe.to_dict(orient="records")[:10]):
-        image_feature = {}
-        image_feature["index"] = index
-
-        if row["image_url"]:
->>>>>>> c3170f7b
             try:
                 image_path = os.path.join(constants.FAKEDDIT_IMG_DATASET_PATH, f"{row['id']}.jpg")
                 image = Image.open(image_path)
@@ -72,23 +33,10 @@
 
                 # the last hidden states are the final query embeddings of the Transformer decoder
                 # these are of shape (batch_size, num_queries, hidden_size)
-<<<<<<< HEAD
                 image_feature = outputs.last_hidden_state.numpy()
 
             except (FileNotFoundError,  ValueError, UnidentifiedImageError) as err:
                 print(f"{row['id']} || {err}")
 
         image_features.append(image_feature)
-        np.save("data/fakeddit/partial/vision_features/image_features", np.asarray(image_features))
-=======
-                last_hidden_states = outputs.last_hidden_state
-                
-                image_feature["features"] = last_hidden_states 
-            except FileNotFoundError:
-                pass
-
-        else:
-            image_feature["features"] = []
-
-        image_features.append(image_feature)
->>>>>>> c3170f7b
+        np.save("data/fakeddit/partial/vision_features/image_features", np.asarray(image_features))